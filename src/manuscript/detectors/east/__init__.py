--- conflicted
+++ resolved
@@ -6,13 +6,8 @@
 from typing import Union, Optional, List, Tuple
 
 from .east import TextDetectionFCN
-<<<<<<< HEAD
 from .utils import decode_boxes_from_maps, apply_nms, expand_boxes, draw_quads
-from ..types import Word, Block, Page
-=======
-from .utils import decode_boxes_from_maps, draw_quads
 from .._types import Word, Block, Page
->>>>>>> c628fdcf
 import os
 
 import gdown
